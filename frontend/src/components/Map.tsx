--- conflicted
+++ resolved
@@ -25,13 +25,9 @@
   lng: number;
 }
 
-<<<<<<< HEAD
-const Map: React.FC<MapProps> = ({ places, onPlaceClick, selectedSpot, onSpotsUpdate }) => {
+const Map: React.FC<MapProps> = ({ places, onPlaceClick, selectedSpot, onSpotsUpdate, onSpotDelete }) => {
   console.log('🗺️ Map 컴포넌트 렌더링 - places 수:', places?.length || 0);
   
-=======
-const Map: React.FC<MapProps> = ({ places, onPlaceClick, selectedSpot, onSpotsUpdate, onSpotDelete }) => {
->>>>>>> 6e0ec19b
   const mapRef = useRef<HTMLDivElement>(null);
   const mapInstance = useRef<any>(null);
   const markersRef = useRef<any[]>([]);
@@ -1409,10 +1405,6 @@
         <PlacePopulation
           map={mapInstance.current}
           congestionData={populationData.map(data => {
-<<<<<<< HEAD
-            //console.log('혼잡도 데이터 매핑:', data);
-=======
->>>>>>> 6e0ec19b
             return {
               lat: data.lat,
               lng: data.lng,
